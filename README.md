# General Purpose Agent

A GUI-based general-purpose agent with features like checking for updates from GitHub and a chatbot interface using a local Ollama instance.

## Current Features

*   **Graphical User Interface:** Built with PyQt5, providing a user-friendly way to interact with the agent.
*   **Automated Setup & Updates:** Start scripts (`start.bat` for Windows, `start.sh` for Linux/macOS) handle:
    *   Checking and installing required Python libraries (`PyQt5`, `GitPython`, `requests`).
    *   Checking for new versions of the agent from GitHub and automatically updating.
*   **Chatbot Integration:**
    *   Connects to a local Ollama instance for AI responses.
    *   Users need to have Ollama installed and a model (e.g., Llama2, etc.) pulled and running.
    *   The agent attempts to connect to the default Ollama API endpoint (`http://localhost:11434`).

## Prerequisites

<<<<<<< HEAD
1.  **Python 3.7+:** Download from [https://www.python.org/](https://www.python.org/) and ensure it's added to your system's PATH.
2.  **Git:** Required for the application to update itself. Download from [https://git-scm.com/](https://git-scm.com/).
3.  **Ollama:** The chatbot functionality relies on Ollama.
    *   Install Ollama from [https://ollama.com/](https://ollama.com/).
    *   Ensure Ollama is running and you have pulled a model (e.g., `ollama pull llama2`).
=======
1.  **Prerequisites:**
    *   Python 3.7+
    *   `pip` (Python package installer)
>>>>>>> 7e943cde

## How to Run

<<<<<<< HEAD
1.  **Clone the repository (if you haven't already):**
    ```bash
    git clone https://github.com/onlyzerosonce/SigmaOne # Or your fork's URL
    cd SigmaOne
=======
3.  **Install required libraries using the provided scripts:**

    *   **For Windows:**
        1.  Navigate to the repository directory in Command Prompt or PowerShell.
        2.  Run the installer script:
            ```bash
            install.bat
            ```
        3.  Follow any on-screen prompts. The script will install `PyQt5`, `GitPython`, `transformers`, and `torch`.

    *   **For Linux/macOS:**
        1.  Open your terminal and navigate to the repository directory.
        2.  Make the installer script executable (if it isn't already):
            ```bash
            chmod +x install.sh
            ```
        3.  Run the installer script:
            ```bash
            ./install.sh
            ```
        4.  The script will install `PyQt5`, `GitPython`, `transformers`, and `torch` using `pip3`.

    It's still recommended to use a virtual environment before running the installer scripts if you prefer to keep dependencies isolated.
    To do so:
    ```bash
    python -m venv venv
    source venv/bin/activate  # On Windows use `venv\Scriptsctivate`
    # Then run the appropriate install script.
>>>>>>> 7e943cde
    ```
    *(Note: The start scripts can also perform the initial clone if run in an empty directory intended for the agent, but cloning first is clearer.)*

2.  **Run the startup script:**
    *   **For Windows:**
        Navigate to the repository directory in Command Prompt or PowerShell and run:
        ```bash
        start.bat
        ```
    *   **For Linux/macOS:**
        Open your terminal, navigate to the repository directory, make the script executable (if needed, though it should be set), and run:
        ```bash
        chmod +x start.sh # If not already executable
        ./start.sh
        ```

3.  **Follow On-Screen Prompts:** The script will guide you through dependency checks, Ollama detection, updates, and then launch the agent.

## Known Issues and Limitations

*   **Ollama Dependency:** Chatbot functionality is entirely dependent on a correctly installed and running Ollama instance with a suitable model available. The agent does not install Ollama itself.
*   **Network Dependency:** Initial download of Python packages and application updates requires an active internet connection.
*   **Scripted Setup:** The startup scripts attempt to manage Python dependencies but might encounter issues on systems with complex Python environments or restrictive permissions.
*   **Update Restart Mechanism:** The application restart after an update (if implemented by `main.py` itself) is currently simulated by exiting the application. The start script handles pulling changes before launch.

## Future Plans
*   Allow user to specify Ollama model and endpoint via UI or config file.
*   Enhance error reporting and recovery in start scripts.
*   Improve the update mechanism within the application itself for a smoother experience post-update.
*   Add more features to the agent as required.<|MERGE_RESOLUTION|>--- conflicted
+++ resolved
@@ -15,56 +15,9 @@
 
 ## Prerequisites
 
-<<<<<<< HEAD
-1.  **Python 3.7+:** Download from [https://www.python.org/](https://www.python.org/) and ensure it's added to your system's PATH.
-2.  **Git:** Required for the application to update itself. Download from [https://git-scm.com/](https://git-scm.com/).
-3.  **Ollama:** The chatbot functionality relies on Ollama.
-    *   Install Ollama from [https://ollama.com/](https://ollama.com/).
-    *   Ensure Ollama is running and you have pulled a model (e.g., `ollama pull llama2`).
-=======
-1.  **Prerequisites:**
-    *   Python 3.7+
-    *   `pip` (Python package installer)
->>>>>>> 7e943cde
 
 ## How to Run
 
-<<<<<<< HEAD
-1.  **Clone the repository (if you haven't already):**
-    ```bash
-    git clone https://github.com/onlyzerosonce/SigmaOne # Or your fork's URL
-    cd SigmaOne
-=======
-3.  **Install required libraries using the provided scripts:**
-
-    *   **For Windows:**
-        1.  Navigate to the repository directory in Command Prompt or PowerShell.
-        2.  Run the installer script:
-            ```bash
-            install.bat
-            ```
-        3.  Follow any on-screen prompts. The script will install `PyQt5`, `GitPython`, `transformers`, and `torch`.
-
-    *   **For Linux/macOS:**
-        1.  Open your terminal and navigate to the repository directory.
-        2.  Make the installer script executable (if it isn't already):
-            ```bash
-            chmod +x install.sh
-            ```
-        3.  Run the installer script:
-            ```bash
-            ./install.sh
-            ```
-        4.  The script will install `PyQt5`, `GitPython`, `transformers`, and `torch` using `pip3`.
-
-    It's still recommended to use a virtual environment before running the installer scripts if you prefer to keep dependencies isolated.
-    To do so:
-    ```bash
-    python -m venv venv
-    source venv/bin/activate  # On Windows use `venv\Scriptsctivate`
-    # Then run the appropriate install script.
->>>>>>> 7e943cde
-    ```
     *(Note: The start scripts can also perform the initial clone if run in an empty directory intended for the agent, but cloning first is clearer.)*
 
 2.  **Run the startup script:**
